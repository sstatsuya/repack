{
  "extends": "../../tsconfig.base.json",
  "compilerOptions": {
    "module": "node16",
    "moduleResolution": "node16",
<<<<<<< HEAD
    "rootDir": "./src",
    "outDir": "./dist"
=======
    "rootDir": "src",
    "outDir": "dist",
    "esModuleInterop": true,
    "allowSyntheticDefaultImports": true,
    "resolveJsonModule": true,
    "skipLibCheck": true,
    "strict": true
>>>>>>> 66f2949b
  },
  "include": ["src/**/*"]
}<|MERGE_RESOLUTION|>--- conflicted
+++ resolved
@@ -3,10 +3,6 @@
   "compilerOptions": {
     "module": "node16",
     "moduleResolution": "node16",
-<<<<<<< HEAD
-    "rootDir": "./src",
-    "outDir": "./dist"
-=======
     "rootDir": "src",
     "outDir": "dist",
     "esModuleInterop": true,
@@ -14,7 +10,6 @@
     "resolveJsonModule": true,
     "skipLibCheck": true,
     "strict": true
->>>>>>> 66f2949b
   },
   "include": ["src/**/*"]
 }