import ensureProjectExists from './tasks/ensureProjectExists.js';
import checkPackageManager from './tasks/checkPackageManager.js';
import checkReactNative from './tasks/checkReactNative.js';
import addDependencies from './tasks/addDependencies.js';
import createBundlerConfig from './tasks/createBundlerConfig.js';
import handleReactNativeConfig from './tasks/handleReactNativeConfig.js';
import modifyIOS from './tasks/modifyIOS.js';
import modifyAndroid from './tasks/modifyAndroid.js';

import logger, { enableVerboseLogging } from './utils/logger.js';

interface Options {
  bundler: 'rspack' | 'webpack';
  entry: string;
  repackVersion?: string;
  templateType: 'mjs' | 'cjs';
  verbose: boolean;
}

export default async function run({
  bundler,
  entry,
  repackVersion,
  templateType,
  verbose,
<<<<<<< HEAD
}: Options): Promise<void> {
  const cwd = process.cwd();

=======
}: Options) {
>>>>>>> 66f2949b
  if (verbose) {
    enableVerboseLogging();
  }

  try {
    const { cwd, rootDir } = await ensureProjectExists();
    const packageManager = await checkPackageManager(rootDir);
    const reactNativeVersion = checkReactNative(cwd);

    await addDependencies(bundler, cwd, packageManager, repackVersion);

    await createBundlerConfig(bundler, cwd, templateType, entry);

    handleReactNativeConfig(bundler, cwd);

    modifyAndroid(cwd, reactNativeVersion);

    modifyIOS(cwd);

    logger.done('Setup complete. Thanks for using Re.Pack!');
  } catch (error) {
    logger.fatal('Re.Pack setup failed\n\nWhat went wrong:');

    if (error instanceof Error) {
      logger.error(error.message);
    } else {
      logger.error(error as any);
    }

    process.exit(1);
  }
}<|MERGE_RESOLUTION|>--- conflicted
+++ resolved
@@ -23,13 +23,7 @@
   repackVersion,
   templateType,
   verbose,
-<<<<<<< HEAD
 }: Options): Promise<void> {
-  const cwd = process.cwd();
-
-=======
-}: Options) {
->>>>>>> 66f2949b
   if (verbose) {
     enableVerboseLogging();
   }
