--- conflicted
+++ resolved
@@ -45,14 +45,10 @@
   cwd: string,
   packageManager: PM,
   repackVersion?: string
-<<<<<<< HEAD
 ): Promise<void> {
-=======
-) {
   const dependencies =
     bundler === 'rspack' ? rspackDependencies : webpackDependencies;
 
->>>>>>> 66f2949b
   let installCommand: string;
 
   if (packageManager === 'yarn' || packageManager === 'bun') {
