--- conflicted
+++ resolved
@@ -64,11 +64,7 @@
   },
   "scripts": {
     "build:js": "babel src --out-dir dist --extensions \".js,.ts\" --source-maps --ignore \"**/__tests__/**\" --delete-dir-on-start",
-<<<<<<< HEAD
-    "build:ts": "tsc -p ./tsconfig.build.json --emitDeclarationOnly",
-=======
     "build:ts": "tsc -p tsconfig.build.json --emitDeclarationOnly",
->>>>>>> 66f2949b
     "build": "pnpm run \"/^build:.*/\"",
     "lint": "eslint --ext \".js,.ts\" client.js src",
     "test": "jest",
@@ -135,17 +131,9 @@
     "jest": "^29.7.0",
     "react": "18.2.0",
     "react-native": "0.74.3",
-<<<<<<< HEAD
-    "react-native-event-source": "^1.1.0",
-    "terser-webpack-plugin": "^5.1.3",
+    "rspack-plugin-virtual-module": "^0.1.13",
     "typescript": "5.6.0-beta",
-    "webpack": "^5.91.0",
-    "webpack-virtual-modules": "^0.4.4"
-=======
-    "rspack-plugin-virtual-module": "^0.1.13",
-    "typescript": "^5.5.3",
     "webpack": "^5.94.0"
->>>>>>> 66f2949b
   },
   "codegenConfig": {
     "name": "RNScriptManagerSpec",
