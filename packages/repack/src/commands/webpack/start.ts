--- conflicted
+++ resolved
@@ -20,7 +20,6 @@
 import { DEFAULT_HOSTNAME, DEFAULT_PORT } from '../consts';
 import type { StartArguments, StartCliOptions } from '../types';
 import { Compiler } from './Compiler';
-<<<<<<< HEAD
 
 interface HMRMessageBody {
   name: string;
@@ -29,9 +28,6 @@
   warnings: StatsCompilation['warnings'];
   errors: StatsCompilation['errors'];
 }
-=======
-import type { HMRMessageBody } from './types';
->>>>>>> b0413446
 
 /**
  * Start command for React Native Community CLI.
