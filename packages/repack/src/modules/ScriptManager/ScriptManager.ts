/* globals __DEV__, __webpack_require__ */
import EventEmitter from 'events';
import { getWebpackContext } from './getWebpackContext';
import { Script } from './Script';
import type {
  ScriptLocatorResolver,
  StorageApi,
  WebpackContext,
} from './types';
import NativeScriptManager, {
  NormalizedScriptLocator,
} from './NativeScriptManager';

type Cache = Record<
  string,
  Pick<NormalizedScriptLocator, 'method' | 'url' | 'query' | 'headers' | 'body'>
>;

const CACHE_NAME = 'Repack.ScriptManager.Cache';
const CACHE_VERSION = 'v4';
const CACHE_ENV = __DEV__ ? 'debug' : 'release';

const CACHE_KEY = [CACHE_NAME, CACHE_VERSION, CACHE_ENV].join('.');

/* Options for resolver when adding it to a `ScriptManager`. */
export interface ResolverOptions {
  /**
   * Priority of the resolver. Defaults to `2`.
   * Resolvers are called based on the highest priority,
   * so higher the number, the higher priority the resolver gets.
   */
  priority?: number;
}

/**
 * A manager to ease resolution, downloading and executing additional code from:
 * - arbitrary JavaScript scripts
 * - Webpack chunks
 * - Webpack bundles
 * - Webpack MF containers
 *
 * ScriptManager is globally available under `ScriptManager.shared` in main bundle, chunks and containers.
 *
 * Use `ScriptManager.shared` instead of creating new instance of `ScriptManager`.
 *
 * This API is mainly useful, if you are working with any form of Code Splitting.
 *
 * `ScriptManager` is also an `EventEmitter` and emits the following events:
 * - `resolving` with `{ scriptId, caller }`
 * - `resolved` with `scriptId: string, caller?: string, locator: NormalizedScriptLocator, cache: boolean`
 * - `prefetching` with `scriptId: string, caller?: string, locator: NormalizedScriptLocator, cache: boolean`
 * - `loading` with `scriptId: string, caller?: string, locator: NormalizedScriptLocator, cache: boolean`
 * - `loaded` with `scriptId: string, caller?: string, locator: NormalizedScriptLocator, cache: boolean`
 * - `error` with `error: Error`
 *
 * Example of using this API with async Webpack chunk:
 * ```js
 * import * as React from 'react';
 * import { ScriptManager, Script } from '@callstack/repack/client';
 *
 * ScriptManager.shared.addResolver(async (scriptId) => {
 *   if (__DEV__) {
 *     return {
 *       url: Script.getDevServerURL(scriptId);
 *       cache: false,
 *     };
 *   }
 *
 *   return {
 *     url: Script.getRemoteURL(`http://domain.exaple/apps/${scriptId}`),
 *   };
 * });
 *
 * // ScriptManager.shared.loadScript is called internally when running `import()`
 * const TeacherModule = React.lazy(() => import('./Teacher.js'));
 * const StudentModule = React.lazy(() => import('./Student.js'));
 *
 * export function App({ role }) {
 *   if (role === 'teacher') {
 *     return <TeacherModule />;
 *   }
 *
 *   return <StudentModule />
 * }
 * ```
 */
export class ScriptManager extends EventEmitter {
  static init() {
    if (!__webpack_require__.repack.shared.scriptManager) {
      __webpack_require__.repack.shared.scriptManager = new ScriptManager();
    }
  }

  static get shared(): ScriptManager {
    return __webpack_require__.repack.shared.scriptManager!;
  }

  protected cache: Cache = {};
  protected cacheInitialized = false;
  protected resolvers: [number, ScriptLocatorResolver][] = [];
  protected storage?: StorageApi;

  /**
   * Constructs instance of `ScriptManager`.
   *
   * __Should not be called directly__ - use `ScriptManager.shared`.
   *
   * @internal
   */
  protected constructor(
    private nativeScriptManager: typeof NativeScriptManager = NativeScriptManager
  ) {
    super();

    if (!nativeScriptManager) {
      throw new Error(
        'repack react-native module was not found.' +
          (__DEV__ ? ' Did you forget to update native dependencies?' : '')
      );
    }

    if (__webpack_require__.repack.shared.scriptManager) {
      throw new Error(
        'ScriptManager was already instantiated. Use ScriptManager.shared instead.'
      );
    }

    __webpack_require__.repack.shared.scriptManager = this;
  }

<<<<<<< HEAD
  __destroy(): void {
    __webpack_require__.repack.shared.scriptManager = undefined;
    __webpack_require__.repack.shared.loadScriptCallback.push =
      Array.prototype.push.bind(
        __webpack_require__.repack.shared.loadScriptCallback
      );
  }

=======
>>>>>>> 66f2949b
  /**
   * Sets a storage backend to cache resolved scripts locator data.
   *
   * The stored data is used to detect if scripts locator data of previously downloaded
   * script hasn't changed to avoid over-fetching the script.
   *
   * @param storage Implementation of storage functions.
   */
  setStorage(storage?: StorageApi): void {
    this.storage = storage;
  }

  /**
   * Adds new script locator resolver.
   *
   * Resolver is an async function to resolve script locator data - in other words, it's a function to
   * tell the {@link ScriptManager} how to fetch the script.
   *
   * There's no limitation on what logic you can run inside this function - it can include:
   * - fetching/loading remote config
   * - fetching/loading feature flags
   * - fetching/loading A/B testing data
   * - calling native modules
   * - running arbitrary logic
   *
   * @param resolver Resolver function to add.
   * @param options Resolver options.
   */
  addResolver(
    resolver: ScriptLocatorResolver,
    { priority = 2 }: ResolverOptions = {}
  ): void {
    this.resolvers = this.resolvers
      .concat([[priority, resolver]])
      .sort(([a], [b]) => b - a);
  }

  /**
   * Removes previously added resolver.
   *
   * @param resolver Resolver function to remove.
   * @returns `true` if resolver was found and removed, `false` otherwise.
   */
  removeResolver(resolver: ScriptLocatorResolver): boolean {
    const index = this.resolvers.findIndex(([, item]) => item === resolver);
    if (index > -1) {
      this.resolvers.splice(index, 1);
      return true;
    }

    return false;
  }

  /**
   * Removes all previously added resolvers.
   */
  removeAllResolvers(): void {
    this.resolvers = [];
  }

  protected async initCache(): Promise<void> {
    if (!this.cacheInitialized) {
      const cacheEntry = await this.storage?.getItem(CACHE_KEY);
      this.cache = cacheEntry ? JSON.parse(cacheEntry) : {};
      this.cacheInitialized = true;
    }
  }

  protected async saveCache(): Promise<void> {
    await this.storage?.setItem(CACHE_KEY, JSON.stringify(this.cache));
  }

  protected handleError(error: any, message: string, ...args: any[]): never {
    console.error(message, ...args, { originalError: error });
    this.emit('error', { message, args, originalError: error });
    throw error;
  }

  /**
   * Resolves a {@link Script} instance with normalized locator data.
   *
   * Resolution will use previously added (via `ScriptManager.shared.addResolver(...)`) resolvers
   * in series, util one returns a locator data or will throw if no resolver handled the request.
   *
   * Use `ScriptManager.shared.on('resolving', ({ scriptId, caller }) => { })` to listen for when
   * the script resolution begins.
   *
   * Use `ScriptManager.shared.on('resolved', (script) => { })` to listen for when
   * the script's locator data is resolved.
   *
   * @param scriptId Id of the script to resolve.
   * @param caller Name of the calling script - it can be for example: name of the bundle, chunk or container.
   */
  async resolveScript(
    scriptId: string,
    caller?: string,
    webpackContext: WebpackContext = getWebpackContext()
  ): Promise<Script> {
    await this.initCache();
    try {
      if (!this.resolvers.length) {
        throw new Error(
          'No script resolvers were added. Did you forget to call `ScriptManager.shared.addResolver(...)`?'
        );
      }

      this.emit('resolving', { scriptId, caller });

      let locator;
      for (const [, resolve] of this.resolvers) {
        locator = await resolve(scriptId, caller);
        if (locator) {
          break;
        }
      }

      if (!locator) {
        throw new Error(`No resolver was able to resolve script ${scriptId}`);
      }

      if (typeof locator.url === 'function') {
        locator.url = locator.url(webpackContext);
      }

      const script = Script.from({ scriptId, caller }, locator, false);
      const cacheKey = script.locator.uniqueId;

      // Check if user provided a custom shouldUpdateScript function
      if (locator.shouldUpdateScript) {
        // If so, we need to wait for it to resolve
        const fetch = await locator.shouldUpdateScript(
          scriptId,
          caller,
          script.shouldUpdateCache(this.cache[cacheKey])
        );

        // If it returns true, we need to fetch the script
        if (fetch) {
          script.locator.fetch = true;
          this.cache[cacheKey] = script.getCacheData();
          await this.saveCache();
        }

        this.emit('resolved', script.toObject());

        // if it returns false, we don't need to fetch the script
        return script;
      }

      // If no custom shouldUpdateScript function was provided, we use the default behaviour
      if (!this.cache[cacheKey]) {
        script.locator.fetch = true;
        this.cache[cacheKey] = script.getCacheData();
        await this.saveCache();
      } else if (script.shouldRefetch(this.cache[cacheKey])) {
        script.locator.fetch = true;
        this.cache[cacheKey] = script.getCacheData();
        await this.saveCache();
      }

      this.emit('resolved', script.toObject());

      return script;
    } catch (error) {
      this.handleError(
        error,
        '[ScriptManager] Failed while resolving script locator:',
        { scriptId, caller }
      );
    }
  }

  /**
   * Resolves given script's location, downloads and executes it.
   * The execution of the code is handled internally by threading in React Native.
   *
   * Use `ScriptManager.shared.on('loading', (script) => { })` to listen for when
   * the script is about to be loaded.
   *
   * Use `ScriptManager.shared.on('loaded', (script) => { })` to listen for when
   * the script is loaded.
   *
   * @param scriptId Id of the script to load.
   * @param caller Name of the calling script - it can be for example: name of the bundle, chunk or container.
   */
  async loadScript(
    scriptId: string,
    caller?: string,
    webpackContext: WebpackContext = getWebpackContext()
  ): Promise<void> {
    let script = await this.resolveScript(scriptId, caller, webpackContext);

    try {
      this.emit('loading', script.toObject());
      await this.nativeScriptManager.loadScript(scriptId, script.locator);
      this.emit('loaded', script.toObject());
    } catch (error) {
      const { code } = error as Error & { code: string };
      this.handleError(
        error,
        '[ScriptManager] Failed to load script:',
        code ? `[${code}]` : '',
        script.toObject()
      );
    }
  }

  /**
   * Resolves given script's location and downloads it without executing.
   * This function can be awaited to detect if the script was downloaded and for error handling.
   *
   * Use `ScriptManager.shared.on('prefetching', (script) => { })` to listen for when
   * the script's prefetch beings.
   *
   * @param scriptId Id of the script to prefetch.
   * @param caller Name of the calling script - it can be for example: name of the bundle, chunk or container.
   */
  async prefetchScript(
    scriptId: string,
    caller?: string,
    webpackContext: WebpackContext = getWebpackContext()
  ): Promise<void> {
    let script = await this.resolveScript(scriptId, caller, webpackContext);

    try {
      this.emit('prefetching', script.toObject());
      await this.nativeScriptManager.prefetchScript(scriptId, script.locator);
    } catch (error) {
      const { code } = error as Error & { code: string };
      this.handleError(
        error,
        '[ScriptManager] Failed to prefetch script:',
        code ? `[${code}]` : '',
        script.toObject()
      );
    }
  }

  /**
   * Clears the cache (if configured in {@link ScriptManager.setStorage}) and removes downloaded
   * files for given scripts from the filesystem. This function can be awaited to detect if the
   * scripts were invalidated and for error handling.
   *
   * Use `ScriptManager.shared.on('invalidated', (scriptIds) => { })` to listen for when
   * the invalidation completes.
   *
   * @param scriptIds Array of script ids to clear from cache and remove from filesystem.
   * @returns Array of script ids that were invalidated.
   */
  async invalidateScripts(scriptIds: string[] = []): Promise<string[]> {
    try {
      await this.initCache();

      const ids = scriptIds.length ? scriptIds : Object.keys(this.cache);
      ids.forEach((scriptId) => delete this.cache[scriptId]);

      await this.saveCache();
      await this.nativeScriptManager.invalidateScripts(scriptIds);

      this.emit('invalidated', ids);
      return ids;
    } catch (error) {
      const { code } = error as Error & { code: string };
      this.handleError(
        error,
        '[ScriptManager] Failed to invalidate scripts:',
        code ? `[${code}]` : ''
      );
    }
  }

  /**
   * Evaluates a script synchronously.
   *
   * This function sends the script source and its URL to the native script manager for evaluation.
   * It is functionally identical to `globalEvalWithSourceUrl`.
   *
   * @param scriptSource The source code of the script to evaluate.
   * @param scriptSourceUrl The URL of the script source, used for debugging purposes.
   */
  unstable_evaluateScript(scriptSource: string, scriptSourceUrl: string) {
    this.nativeScriptManager.unstable_evaluateScript(
      scriptSource,
      scriptSourceUrl
    );
  }
}<|MERGE_RESOLUTION|>--- conflicted
+++ resolved
@@ -85,7 +85,7 @@
  * ```
  */
 export class ScriptManager extends EventEmitter {
-  static init() {
+  static init(): void {
     if (!__webpack_require__.repack.shared.scriptManager) {
       __webpack_require__.repack.shared.scriptManager = new ScriptManager();
     }
@@ -128,17 +128,6 @@
     __webpack_require__.repack.shared.scriptManager = this;
   }
 
-<<<<<<< HEAD
-  __destroy(): void {
-    __webpack_require__.repack.shared.scriptManager = undefined;
-    __webpack_require__.repack.shared.loadScriptCallback.push =
-      Array.prototype.push.bind(
-        __webpack_require__.repack.shared.loadScriptCallback
-      );
-  }
-
-=======
->>>>>>> 66f2949b
   /**
    * Sets a storage backend to cache resolved scripts locator data.
    *
