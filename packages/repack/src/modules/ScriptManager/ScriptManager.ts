/* globals __DEV__, __webpack_require__ */
import EventEmitter from 'events';
import { getWebpackContext } from './getWebpackContext';
import { Script } from './Script';
import type { ScriptLocatorResolver, StorageApi } from './types';
import NativeScriptManager, {
  NormalizedScriptLocator,
} from './NativeScriptManager';

type Cache = Record<
  string,
  Pick<NormalizedScriptLocator, 'method' | 'url' | 'query' | 'headers' | 'body'>
>;

const DEFAULT_RESOLVER_PRIORITY = 2;
const DEFAULT_RESOLVER_KEY = '__default__';

const CACHE_NAME = 'Repack.ScriptManager.Cache';
const CACHE_VERSION = 'v4';
const CACHE_ENV = __DEV__ ? 'debug' : 'release';

const CACHE_KEY = [CACHE_NAME, CACHE_VERSION, CACHE_ENV].join('.');

/* Options for resolver when adding it to a `ScriptManager`. */
export interface ResolverOptions {
  /**
   * Priority of the resolver. Defaults to `2`.
   * Resolvers are called based on the highest priority,
   * so higher the number, the higher priority the resolver gets.
   */
  priority?: number;
  /**
   * Unique key to identify the resolver.
   * If not provided, the resolver will be added unconditionally.
   * If provided, the new resolver will be replace the existing one configured with the same `uniqueKey`.
   */
  key?: string;
}

/**
 * A manager to ease resolution, downloading and executing additional code from:
 * - arbitrary JavaScript scripts
 * - Webpack chunks
 * - Webpack bundles
 * - Webpack MF containers
 *
 * ScriptManager is globally available under `ScriptManager.shared` in main bundle, chunks and containers.
 *
 * Use `ScriptManager.shared` instead of creating new instance of `ScriptManager`.
 *
 * This API is mainly useful, if you are working with any form of Code Splitting.
 *
 * `ScriptManager` is also an `EventEmitter` and emits the following events:
 * - `resolving` with `{ scriptId, caller }`
 * - `resolved` with `scriptId: string, caller?: string, locator: NormalizedScriptLocator, cache: boolean`
 * - `prefetching` with `scriptId: string, caller?: string, locator: NormalizedScriptLocator, cache: boolean`
 * - `loading` with `scriptId: string, caller?: string, locator: NormalizedScriptLocator, cache: boolean`
 * - `loaded` with `scriptId: string, caller?: string, locator: NormalizedScriptLocator, cache: boolean`
 * - `error` with `error: Error`
 *
 * Example of using this API with async Webpack chunk:
 * ```js
 * import * as React from 'react';
 * import { ScriptManager, Script } from '@callstack/repack/client';
 *
 * ScriptManager.shared.addResolver(async (scriptId) => {
 *   if (__DEV__) {
 *     return {
 *       url: Script.getDevServerURL(scriptId);
 *       cache: false,
 *     };
 *   }
 *
 *   return {
 *     url: Script.getRemoteURL(`http://domain.exaple/apps/${scriptId}`),
 *   };
 * });
 *
 * // ScriptManager.shared.loadScript is called internally when running `import()`
 * const TeacherModule = React.lazy(() => import('./Teacher.js'));
 * const StudentModule = React.lazy(() => import('./Student.js'));
 *
 * export function App({ role }) {
 *   if (role === 'teacher') {
 *     return <TeacherModule />;
 *   }
 *
 *   return <StudentModule />
 * }
 * ```
 */
export class ScriptManager extends EventEmitter {
  static init() {
    if (!__webpack_require__.repack.shared.scriptManager) {
      __webpack_require__.repack.shared.scriptManager = new ScriptManager();
    }
  }

  static get shared(): ScriptManager {
    return __webpack_require__.repack.shared.scriptManager!;
  }

  protected cache: Cache = {};
  protected cacheInitialized = false;
  protected resolvers: [string, number, ScriptLocatorResolver][] = [];
  protected storage?: StorageApi;

  /**
   * Constructs instance of `ScriptManager`.
   *
   * __Should not be called directly__ - use `ScriptManager.shared`.
   *
   * @internal
   */
  protected constructor(private nativeScriptManager = NativeScriptManager) {
    super();

    if (!nativeScriptManager) {
      throw new Error(
        'repack react-native module was not found.' +
          (__DEV__ ? ' Did you forget to update native dependencies?' : '')
      );
    }

    if (__webpack_require__.repack.shared.scriptManager) {
      throw new Error(
        'ScriptManager was already instantiated. Use ScriptManager.shared instead.'
      );
    }

    __webpack_require__.repack.shared.scriptManager = this;
  }

  /**
   * Sets a storage backend to cache resolved scripts locator data.
   *
   * The stored data is used to detect if scripts locator data of previously downloaded
   * script hasn't changed to avoid over-fetching the script.
   *
   * @param storage Implementation of storage functions.
   */
  setStorage(storage?: StorageApi) {
    this.storage = storage;
  }

  /**
   * Adds new script locator resolver.
   *
   * Resolver is an async function to resolve script locator data - in other words, it's a function to
   * tell the {@link ScriptManager} how to fetch the script.
   *
   * There's no limitation on what logic you can run inside this function - it can include:
   * - fetching/loading remote config
   * - fetching/loading feature flags
   * - fetching/loading A/B testing data
   * - calling native modules
   * - running arbitrary logic
   *
   * @param resolver Resolver function to add.
   * @param options Resolver options.
   */
  addResolver(resolver: ScriptLocatorResolver, options: ResolverOptions = {}) {
    const priority = options.priority ?? DEFAULT_RESOLVER_PRIORITY;
    const uniqueKey = options.key;

    this.resolvers = this.resolvers
      .filter(([key]) => key !== uniqueKey)
      .concat([[uniqueKey ?? DEFAULT_RESOLVER_KEY, priority, resolver]])
      .sort(([, a], [, b]) => b - a);
  }

  /**
   * Removes previously added resolver.
   *
   * @param resolver Resolver function or resolver's `uniqueKey` to remove.
   * @returns `true` if resolver was found and removed, `false` otherwise.
   */
  removeResolver(resolver: ScriptLocatorResolver | string): boolean {
    let index: number;
    if (typeof resolver === 'string') {
      index = this.resolvers.findIndex(([key]) => key === resolver);
    } else {
      index = this.resolvers.findIndex(([, , item]) => item === resolver);
    }

    if (index > -1) {
      this.resolvers.splice(index, 1);
      return true;
    }
    return false;
  }

  /**
   * Removes all previously added resolvers.
   */
  removeAllResolvers() {
    this.resolvers = [];
  }

  protected async initCache() {
    if (!this.cacheInitialized) {
      const cacheEntry = await this.storage?.getItem(CACHE_KEY);
      this.cache = cacheEntry ? JSON.parse(cacheEntry) : {};
      this.cacheInitialized = true;
    }
  }

  protected async saveCache() {
    await this.storage?.setItem(CACHE_KEY, JSON.stringify(this.cache));
  }

  protected handleError(error: any, message: string, ...args: any[]): never {
    console.error(message, ...args, { originalError: error });
    this.emit('error', { message, args, originalError: error });
    throw error;
  }

  /**
   * Resolves a {@link Script} instance with normalized locator data.
   *
   * Resolution will use previously added (via `ScriptManager.shared.addResolver(...)`) resolvers
   * in series, util one returns a locator data or will throw if no resolver handled the request.
   *
   * Use `ScriptManager.shared.on('resolving', ({ scriptId, caller }) => { })` to listen for when
   * the script resolution begins.
   *
   * Use `ScriptManager.shared.on('resolved', (script) => { })` to listen for when
   * the script's locator data is resolved.
   *
   * @param scriptId Id of the script to resolve.
   * @param caller Name of the calling script - it can be for example: name of the bundle, chunk or container.
   */
  async resolveScript(
    scriptId: string,
    caller?: string,
    webpackContext = getWebpackContext(),
    referenceUrl?: string
  ): Promise<Script> {
    await this.initCache();
    try {
      if (!this.resolvers.length) {
        throw new Error(
          'No script resolvers were added. Did you forget to call `ScriptManager.shared.addResolver(...)`?'
        );
      }

      this.emit('resolving', { scriptId, caller });

      let locator;
      for (const [, , resolve] of this.resolvers) {
        locator = await resolve(scriptId, caller, referenceUrl);
        if (locator) {
          break;
        }
      }

      if (!locator) {
        throw new Error(`No resolver was able to resolve script ${scriptId}`);
      }

      if (typeof locator.url === 'function') {
        locator.url = locator.url(webpackContext);
      }

      const script = Script.from({ scriptId, caller }, locator, false);
      const cacheKey = script.locator.uniqueId;

      // Check if user provided a custom shouldUpdateScript function
      if (locator.shouldUpdateScript) {
        // If so, we need to wait for it to resolve
        const fetch = await locator.shouldUpdateScript(
          scriptId,
          caller,
          script.shouldUpdateCache(this.cache[cacheKey])
        );

        // If it returns true, we need to fetch the script
        if (fetch) {
          script.locator.fetch = true;
          this.cache[cacheKey] = script.getCacheData();
          await this.saveCache();
        }

        this.emit('resolved', script.toObject());

        // if it returns false, we don't need to fetch the script
        return script;
      }

      // If no custom shouldUpdateScript function was provided, we use the default behaviour
      if (!this.cache[cacheKey]) {
        script.locator.fetch = true;
        this.cache[cacheKey] = script.getCacheData();
        await this.saveCache();
      } else if (script.shouldRefetch(this.cache[cacheKey])) {
        script.locator.fetch = true;
        this.cache[cacheKey] = script.getCacheData();
        await this.saveCache();
      }

      this.emit('resolved', script.toObject());

      return script;
    } catch (error) {
      this.handleError(
        error,
        '[ScriptManager] Failed while resolving script locator:',
        { scriptId, caller }
      );
    }
  }

  /**
   * Resolves given script's location, downloads and executes it.
   * The execution of the code is handled internally by threading in React Native.
   *
   * Use `ScriptManager.shared.on('loading', (script) => { })` to listen for when
   * the script is about to be loaded.
   *
   * Use `ScriptManager.shared.on('loaded', (script) => { })` to listen for when
   * the script is loaded.
   *
   * @param scriptId Id of the script to load.
   * @param caller Name of the calling script - it can be for example: name of the bundle, chunk or container.
   */
  async loadScript(
    scriptId: string,
    caller?: string,
    webpackContext = getWebpackContext(),
    referenceUrl?: string
  ) {
<<<<<<< HEAD
    let script = await this.resolveScript(
      scriptId,
      caller,
      webpackContext,
      referenceUrl
    );
    return await new Promise<void>((resolve, reject) => {
      (async () => {
        const onLoaded = (data: { scriptId: string; caller?: string }) => {
          if (data.scriptId === scriptId && data.caller === caller) {
            this.emit('loaded', script.toObject());
            resolve();
          }
        };

        try {
          this.emit('loading', script.toObject());
          this.on('__loaded__', onLoaded);
          await this.nativeScriptManager.loadScript(scriptId, script.locator);
        } catch (error) {
          const { code } = error as Error & { code: string };
          this.handleError(
            error,
            '[ScriptManager] Failed to load script:',
            code ? `[${code}]` : '',
            script.toObject()
          );
        } finally {
          this.removeListener('__loaded__', onLoaded);
        }
      })().catch((error) => {
        reject(error);
      });
    });
=======
    let script = await this.resolveScript(scriptId, caller, webpackContext);

    try {
      this.emit('loading', script.toObject());
      await this.nativeScriptManager.loadScript(scriptId, script.locator);
      this.emit('loaded', script.toObject());
    } catch (error) {
      const { code } = error as Error & { code: string };
      this.handleError(
        error,
        '[ScriptManager] Failed to load script:',
        code ? `[${code}]` : '',
        script.toObject()
      );
    }
>>>>>>> 66f2949b
  }

  /**
   * Resolves given script's location and downloads it without executing.
   * This function can be awaited to detect if the script was downloaded and for error handling.
   *
   * Use `ScriptManager.shared.on('prefetching', (script) => { })` to listen for when
   * the script's prefetch beings.
   *
   * @param scriptId Id of the script to prefetch.
   * @param caller Name of the calling script - it can be for example: name of the bundle, chunk or container.
   */
  async prefetchScript(
    scriptId: string,
    caller?: string,
    webpackContext = getWebpackContext()
  ) {
    let script = await this.resolveScript(scriptId, caller, webpackContext);

    try {
      this.emit('prefetching', script.toObject());
      await this.nativeScriptManager.prefetchScript(scriptId, script.locator);
    } catch (error) {
      const { code } = error as Error & { code: string };
      this.handleError(
        error,
        '[ScriptManager] Failed to prefetch script:',
        code ? `[${code}]` : '',
        script.toObject()
      );
    }
  }

  /**
   * Clears the cache (if configured in {@link ScriptManager.setStorage}) and removes downloaded
   * files for given scripts from the filesystem. This function can be awaited to detect if the
   * scripts were invalidated and for error handling.
   *
   * Use `ScriptManager.shared.on('invalidated', (scriptIds) => { })` to listen for when
   * the invalidation completes.
   *
   * @param scriptIds Array of script ids to clear from cache and remove from filesystem.
   * @returns Array of script ids that were invalidated.
   */
  async invalidateScripts(scriptIds: string[] = []) {
    try {
      await this.initCache();

      const ids = scriptIds.length ? scriptIds : Object.keys(this.cache);
      ids.forEach((scriptId) => delete this.cache[scriptId]);

      await this.saveCache();
      await this.nativeScriptManager.invalidateScripts(scriptIds);

      this.emit('invalidated', ids);
      return ids;
    } catch (error) {
      const { code } = error as Error & { code: string };
      this.handleError(
        error,
        '[ScriptManager] Failed to invalidate scripts:',
        code ? `[${code}]` : ''
      );
    }
  }

  /**
   * Evaluates a script synchronously.
   *
   * This function sends the script source and its URL to the native script manager for evaluation.
   * It is functionally identical to `globalEvalWithSourceUrl`.
   *
   * @param scriptSource The source code of the script to evaluate.
   * @param scriptSourceUrl The URL of the script source, used for debugging purposes.
   */
  unstable_evaluateScript(scriptSource: string, scriptSourceUrl: string) {
    this.nativeScriptManager.unstable_evaluateScript(
      scriptSource,
      scriptSourceUrl
    );
  }
}<|MERGE_RESOLUTION|>--- conflicted
+++ resolved
@@ -329,43 +329,12 @@
     webpackContext = getWebpackContext(),
     referenceUrl?: string
   ) {
-<<<<<<< HEAD
     let script = await this.resolveScript(
       scriptId,
       caller,
       webpackContext,
       referenceUrl
     );
-    return await new Promise<void>((resolve, reject) => {
-      (async () => {
-        const onLoaded = (data: { scriptId: string; caller?: string }) => {
-          if (data.scriptId === scriptId && data.caller === caller) {
-            this.emit('loaded', script.toObject());
-            resolve();
-          }
-        };
-
-        try {
-          this.emit('loading', script.toObject());
-          this.on('__loaded__', onLoaded);
-          await this.nativeScriptManager.loadScript(scriptId, script.locator);
-        } catch (error) {
-          const { code } = error as Error & { code: string };
-          this.handleError(
-            error,
-            '[ScriptManager] Failed to load script:',
-            code ? `[${code}]` : '',
-            script.toObject()
-          );
-        } finally {
-          this.removeListener('__loaded__', onLoaded);
-        }
-      })().catch((error) => {
-        reject(error);
-      });
-    });
-=======
-    let script = await this.resolveScript(scriptId, caller, webpackContext);
 
     try {
       this.emit('loading', script.toObject());
@@ -380,7 +349,6 @@
         script.toObject()
       );
     }
->>>>>>> 66f2949b
   }
 
   /**
