{
  "extends": "../../tsconfig.base.json",
  "compilerOptions": {
<<<<<<< HEAD
    "module": "commonjs",
    "moduleResolution": "node",
    "rootDir": "./src",
    "outDir": "./dist"
  },
  "include": ["src/**/*"]
=======
    "target": "ES2020",
    "module": "commonjs",
    "lib": ["ES2020", "ES2021"],
    "declaration": true,
    "strict": true,
    "moduleResolution": "node",
    "allowSyntheticDefaultImports": true,
    "esModuleInterop": true,
    "skipLibCheck": true,
    "forceConsistentCasingInFileNames": true,
    "resolveJsonModule": true,
    "composite": true,
    "rootDirs": ["src", "../dev-server/src"],
    "paths": {
      "@callstack/repack-dev-server": ["../dev-server/src/index.ts"],
      "@callstack/repack-dev-server/*": ["../dev-server/src/*"],
      "@react-native/dev-middleware": [
        "../dev-server/node_modules/@react-native/dev-middleware/dist"
      ]
    }
  },
  "include": [
    "./client.d.ts",
    "./commands.d.ts",
    "src/**/*",
    "../dev-server/src"
  ]
>>>>>>> 66f2949b
}<|MERGE_RESOLUTION|>--- conflicted
+++ resolved
@@ -1,14 +1,6 @@
 {
   "extends": "../../tsconfig.base.json",
   "compilerOptions": {
-<<<<<<< HEAD
-    "module": "commonjs",
-    "moduleResolution": "node",
-    "rootDir": "./src",
-    "outDir": "./dist"
-  },
-  "include": ["src/**/*"]
-=======
     "target": "ES2020",
     "module": "commonjs",
     "lib": ["ES2020", "ES2021"],
@@ -36,5 +28,4 @@
     "src/**/*",
     "../dev-server/src"
   ]
->>>>>>> 66f2949b
 }