--- conflicted
+++ resolved
@@ -23,18 +23,11 @@
   "devDependencies": {
     "@babel/core": "^7.25.2",
     "@callstack/repack": "workspace:*",
-<<<<<<< HEAD
-    "@react-native/babel-preset": "0.74.83",
-    "@react-native/typescript-config": "0.74.83",
-    "@rsdoctor/rspack-plugin": "^0.4.5",
-    "@rspack/core": "1.0.8",
-=======
     "@react-native-community/cli": "15.0.0-alpha.2",
     "@react-native/babel-preset": "0.76.0-rc.6",
     "@react-native/typescript-config": "0.76.0-rc.6",
-    "@rsdoctor/rspack-plugin": "^0.4.1",
-    "@rspack/core": "1.0.1",
->>>>>>> 176324a8
+    "@rsdoctor/rspack-plugin": "^0.4.5",
+    "@rspack/core": "1.0.8",
     "@rspack/plugin-react-refresh": "1.0.0",
     "@svgr/webpack": "^8.1.0",
     "@swc/helpers": "^0.5.13",
@@ -45,11 +38,7 @@
     "get-port": "^6.1.2",
     "globby": "^13.1.2",
     "http-server": "^14.1.1",
-<<<<<<< HEAD
     "react-native-test-app": "^3.10.14",
-=======
-    "react-native-test-app": "^3.10.6",
->>>>>>> 176324a8
     "terser-webpack-plugin": "^5.3.10",
     "typescript": "^5.5.3",
     "vitest": "^2.0.5",
