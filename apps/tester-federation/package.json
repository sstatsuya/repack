--- conflicted
+++ resolved
@@ -43,12 +43,6 @@
     "globby": "^13.1.2",
     "http-server": "^14.1.1",
     "react-native-test-app": "^3.8.9",
-<<<<<<< HEAD
-    "terser-webpack-plugin": "^5.3.3",
-    "typescript": "5.6.0-beta",
-    "webpack": "^5.91.0"
-=======
-    "typescript": "^5.5.3"
->>>>>>> 66f2949b
+    "typescript": "5.6.0-beta"
   }
 }