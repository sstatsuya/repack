--- conflicted
+++ resolved
@@ -26,20 +26,12 @@
     "react-native-screens": "^3.34.0"
   },
   "devDependencies": {
-<<<<<<< HEAD
-    "@babel/core": "^7.23.9",
-    "@react-native/babel-preset": "0.74.83",
-    "@react-native/typescript-config": "0.74.83",
-    "@rsdoctor/rspack-plugin": "^0.4.5",
-    "@rspack/core": "1.0.8",
-=======
     "@babel/core": "^7.25.2",
     "@react-native/babel-preset": "0.76.0-rc.6",
     "@react-native/typescript-config": "0.76.0-rc.6",
     "@react-native-community/cli": "15.0.0-alpha.2",
-    "@rsdoctor/rspack-plugin": "^0.4.1",
-    "@rspack/core": "1.0.1",
->>>>>>> 176324a8
+    "@rsdoctor/rspack-plugin": "^0.4.5",
+    "@rspack/core": "1.0.8",
     "@rspack/plugin-react-refresh": "1.0.0",
     "@swc/helpers": "^0.5.13",
     "@types/jest": "^29.5.12",
@@ -49,11 +41,7 @@
     "get-port": "^6.1.2",
     "globby": "^13.1.2",
     "http-server": "^14.1.1",
-<<<<<<< HEAD
     "react-native-test-app": "^3.10.14",
-=======
-    "react-native-test-app": "^3.10.6",
->>>>>>> 176324a8
     "typescript": "^5.5.3"
   }
 }